use crate::Args;
use crate::error::{TypeError, KeyError};
use crate::types::{self, ObjectType};
use crate::types::{Boolean};
use crate::literals::{EQL, Literal};

use std::borrow::Borrow;
use std::hash::Hash;
use std::sync::Arc;
use std::fmt::{self, Debug, Formatter};
use std::any::{Any, type_name};

mod data;
mod attributes;
use attributes::{Attributes, Value};
pub use data::Data;

pub trait ToObject {
	fn to_object(&self) -> Object;
}

#[derive(Clone)]
pub struct Object(pub(super) Arc<Internal>);

impl Default for Object {
	fn default() -> Self {
		Object::new(types::Null::new())
	}
}

pub(super) struct Internal {
	attrs: Attributes,
	data: Data,
}

impl Debug for Object {
	fn fmt(&self, f: &mut Formatter) -> fmt::Result {
		Debug::fmt(&self.0, f)
	}
}


impl From<!> for Object {
	fn from(_: !) -> Self {
		unreachable_debug_or_unchecked!()
	}
}

impl Debug for Internal {
	fn fmt(&self, f: &mut Formatter) -> fmt::Result {
		struct DataDebug<'a>(&'a dyn Any, fn(&dyn Any, &mut Formatter) -> fmt::Result);
		impl Debug for DataDebug<'_> {
			fn fmt(&self, f: &mut Formatter) -> fmt::Result {
				(self.1)(self.0, f)
			}
		}

		if f.alternate() {
			f.debug_struct("Object")
				.field("data", &self.data)
				.field("attrs", &self.attrs)
				.finish()
		} else {
			f.debug_tuple("Object")
				.field(&self.data)
				.field(&self.attrs.id())
				.finish()
		}
	}
}

impl ToObject for Object {
	#[inline]
	fn to_object(&self) -> Object {
		self.clone()
	}
}

impl<T: Any + ObjectType> From<T> for Object {
	fn from(data: T) -> Object {
		Object::new(data)
	}
}

impl Object {
	#[inline]
	pub fn new_with_parent<T, P>(data: T, parents: P) -> Self
	where
		T: Any + Debug + Send + Sync + Clone,
		P: Into<attributes::Parents>
	{
		// println!("creating new object: {:?} ({:?})", data, type_name<T>());
		Object::from_parts(Data::new(data), Attributes::new(parents))
	}

	#[inline]
	fn from_parts(data: Data, attrs: Attributes) -> Self {
		Object(Arc::new(Internal { data, attrs }))
	}

	#[inline]
	pub fn new<T: ObjectType>(data: T) -> Self {
		data.new_object()
	}

	#[inline]
	pub fn data(&self) -> &Data {
		&self.0.data
	}

	#[inline]
	pub fn id(&self) -> usize {
		self.0.attrs.id()
	}

	#[inline]
	pub fn typename(&self) -> &'static str {
		self.0.data.typename()
	}

	#[inline]
	pub fn is_identical(&self, rhs: &Object) -> bool {
		Arc::ptr_eq(&self.0, &rhs.0)
	}

	pub fn eq_obj(&self, rhs: &Object) -> crate::Result<bool> {
		self.call_attr_lit(EQL, &[rhs])
			.map(|obj| obj.downcast_and_then::<Boolean, _, _>(|b| b.into_inner()).unwrap_or(false))
	}

	#[inline]
	pub fn deep_clone(&self) -> Object {
		Object::from_parts(self.0.data.clone(), self.0.attrs.clone())
	}

	#[inline]
	pub(crate) fn _ptr_hash(&self) -> u64 {
		#[derive(Hash)]
		struct Raw(*const Internal);
		crate::utils::hash(&Raw(Arc::as_ptr(&self.0)))
	}
}

impl Object {
	#[inline]
	pub fn is_a<T: Any>(&self) -> bool {
		self.0.data.is_a::<T>()
	}

	#[inline]
	pub fn try_downcast_map<T, O, F>(&self, f: F) -> crate::Result<O>
	where
		T: Any,
		F: FnOnce(&T) -> O,
	{
		self.try_downcast_and_then::<T, O, !, _>(|x| Ok(f(x)))
	}

	#[inline]
<<<<<<< HEAD
	pub fn try_downcast_mut_map<T, O, F>(&self, f: F) -> crate::Result<O>
	where
		T: Any,
		F: FnOnce(&mut T) -> O
	{
		self.try_downcast_mut_and_then::<T, O, !, _>(|x| Ok(f(x)))
=======
	// Seems to be https://github.com/rust-lang/rust-clippy/issues/4824
	#[allow(clippy::map_clone)]
	pub fn downcast_clone<T: Any + Clone>(&self) -> Option<T> {
		self.downcast_ref::<T>().map(|x| x.clone())
>>>>>>> 6c4b672a
	}

	pub fn try_downcast_and_then<T, O, E, F>(&self, f: F) -> crate::Result<O>
	where
		T: Any,
		E: Into<crate::Error>,
		F: FnOnce(&T) -> Result<O, E>,
	{
		self.downcast_and_then(|opt| f(opt).map_err(Into::into))
			.unwrap_or_else(|| Err(TypeError::WrongType {
				expected: type_name::<T>(),
				got: self.typename()
			}.into()))
	}

	pub fn try_downcast_mut_and_then<T, O, E, F>(&self, f: F) -> crate::Result<O>
	where
		T: Any,
		E: Into<crate::Error>,
		F: FnOnce(&mut T) -> Result<O, E>
	{
		self.downcast_mut_and_then(|opt| f(opt).map_err(Into::into))
			.unwrap_or_else(|| Err(TypeError::WrongType {
				expected: type_name::<T>(),
				got: self.typename()
			}.into()))
	}

	#[inline]
	pub fn downcast_and_then<T, R, F>(&self, f: F) -> Option<R>
	where
		T: Any,
		F: FnOnce(&T) -> R
	{
		self.0.data.downcast_and_then(|x| x.map(f))
	}

	#[inline]
	pub fn downcast_mut_and_then<T, R, F>(&self, f: F) -> Option<R>
	where
		T: Any,
		F: FnOnce(&mut T) -> R
	{
		self.0.data.downcast_mut_and_then(|x| x.map(f))
	}

	#[inline]
	pub unsafe fn downcast_unchecked_and_then<T, R, F>(&self, f: F) -> R
	where
		T: Any, 
		F: FnOnce(&T) -> R
	{
		self.0.data.downcast_unchecked_and_then(f)
	}

	#[inline]
	pub unsafe fn downcast_mut_unchecked_and_then<T, R, F>(&self, f: F) -> R
	where
		T: Any, 
		F: FnOnce(&mut T) -> R
	{
		self.0.data.downcast_mut_unchecked_and_then(f)
	}
}

impl Object {
	pub fn has_attr_lit<K: Hash + Eq + ?Sized>(&self, attr: &K) -> crate::Result<bool>
	where
		for <'a> &'a str: Borrow<K>
	{
		self.0.attrs.has_lit(attr)
	}

	pub fn get_value_lit<K: Hash + Eq + ?Sized>(&self, attr: &K) -> crate::Result<Option<Value>>
	where
		for <'a> &'a str: Borrow<K>
	{
		self.0.attrs.get_lit(attr)
	}

	pub fn get_attr_lit<K: Hash + Eq + ?Sized>(&self, attr: &K) -> crate::Result<Object>
	where
		for <'a> &'a str: Borrow<K>,
		K: ToObject
	{
		self.get_value_lit(attr)?
			.map(Object::from)
			.ok_or_else(|| KeyError::DoesntExist { attr: attr.to_object(), obj: self.clone() }.into())
	}

	pub fn set_attr_lit<V: Into<Value>>(&self, attr: Literal, value: V) {
		self.0.attrs.set_lit(attr, value.into())
	}

	pub fn del_attr_lit<K: Hash + Eq + ?Sized>(&self, attr: &K) -> Option<Value>
	where
		for <'a> &'a str: Borrow<K>,
	{
		self.0.attrs.del_lit(attr)
	}

	pub fn call_attr_lit<'s, 'o: 's, A, K: ?Sized>(&self, attr: &K, args: A) -> crate::Result<Object>
	where
		for <'a> &'a str: Borrow<K>,
		K: Hash + Eq + ToObject,
		A: Into<Args<'s, 'o>>
	{
		self.get_value_lit(attr)?
			.ok_or_else(|| KeyError::DoesntExist { attr: attr.to_object(), obj: self.clone() })?
			.call(self, args.into())
	}

	pub fn has_attr(&self, attr: &Object) -> crate::Result<bool> {
		self.0.attrs.has(attr)
	}

	pub fn get_value(&self, attr: &Object) -> crate::Result<Option<Value>> {
		self.0.attrs.get(attr)
	}

	pub fn get_attr(&self, attr: &Object) -> crate::Result<Object> {
		self.0.attrs.get(attr)?
			.map(Object::from)
			.ok_or_else(|| KeyError::DoesntExist { attr: attr.to_object(), obj: self.clone() }.into())
	}

	pub fn set_attr<V: Into<Value>>(&self, attr: Object, value: V) -> crate::Result<()> {
		self.0.attrs.set(attr, value.into())
	}

	pub fn del_attr(&self, attr: &Object) -> crate::Result<Object> {
		self.0.attrs.del(attr)?
			.map(Object::from)
			.ok_or_else(|| KeyError::DoesntExist { attr: attr.to_object(), obj: self.clone() }.into())
	}

	pub fn call_attr<'s, 'o: 's, A>(&self, attr: &Object, args: A) -> crate::Result<Object>
	where
		A: Into<Args<'s, 'o>>
	{
		// TODO: this
		self.get_value(attr)?
			.ok_or_else(|| KeyError::DoesntExist { attr: attr.to_object(), obj: self.clone() })?
			.call(self, args.into())
	}
}

impl Object {
	pub fn dot_get_attr(&self, attr: &Object) -> crate::Result<Object> {
		let result = self.get_attr(attr)?;

		// remove this hack? lol
		if result.is_a::<types::RustFn>() || format!("{:?}", result).starts_with("Object(Block") ||
				result.is_a::<types::BoundFunction>() {
			let bound_res = Object::new(crate::types::BoundFunction);
			bound_res.set_attr_lit("__bound_object_owner__", self.clone());
			bound_res.add_parent(result.clone())?;
			bound_res.set_attr_lit("__bound_object__", result);
			Ok(bound_res)
		} else {
			Ok(result)
		}
	}

	#[inline]
	pub fn add_parent(&self, val: Object) -> crate::Result<()> {
		self.0.attrs.add_parent(val)
	}

	#[inline]
	pub fn mapping_keys(&self, include_parents: bool) -> crate::Result<Vec<Object>> {
		self.0.attrs.keys(include_parents)
	}
}<|MERGE_RESOLUTION|>--- conflicted
+++ resolved
@@ -157,19 +157,12 @@
 	}
 
 	#[inline]
-<<<<<<< HEAD
 	pub fn try_downcast_mut_map<T, O, F>(&self, f: F) -> crate::Result<O>
 	where
 		T: Any,
 		F: FnOnce(&mut T) -> O
 	{
 		self.try_downcast_mut_and_then::<T, O, !, _>(|x| Ok(f(x)))
-=======
-	// Seems to be https://github.com/rust-lang/rust-clippy/issues/4824
-	#[allow(clippy::map_clone)]
-	pub fn downcast_clone<T: Any + Clone>(&self) -> Option<T> {
-		self.downcast_ref::<T>().map(|x| x.clone())
->>>>>>> 6c4b672a
 	}
 
 	pub fn try_downcast_and_then<T, O, E, F>(&self, f: F) -> crate::Result<O>
